<<<<<<< HEAD
﻿<?xml version="1.0" encoding="utf-8"?>
<Project ToolsVersion="4.0" DefaultTargets="Build" xmlns="http://schemas.microsoft.com/developer/msbuild/2003">
  <PropertyGroup>
    <Configuration Condition=" '$(Configuration)' == '' ">Debug</Configuration>
    <Platform Condition=" '$(Platform)' == '' ">AnyCPU</Platform>
    <ProductVersion>9.0.30729</ProductVersion>
    <SchemaVersion>2.0</SchemaVersion>
    <ProjectGuid>{664C7334-B44B-4D62-A0F8-063805D630AA}</ProjectGuid>
    <OutputType>Exe</OutputType>
    <AppDesignerFolder>Properties</AppDesignerFolder>
    <RootNamespace>FluentMigrator.Console</RootNamespace>
    <AssemblyName>FluentMigrator.Console</AssemblyName>
    <TargetFrameworkVersion>v3.5</TargetFrameworkVersion>
    <FileAlignment>512</FileAlignment>
    <FileUpgradeFlags>
    </FileUpgradeFlags>
    <OldToolsVersion>3.5</OldToolsVersion>
    <UpgradeBackupLocation />
    <PublishUrl>publish\</PublishUrl>
    <Install>true</Install>
    <InstallFrom>Disk</InstallFrom>
    <UpdateEnabled>false</UpdateEnabled>
    <UpdateMode>Foreground</UpdateMode>
    <UpdateInterval>7</UpdateInterval>
    <UpdateIntervalUnits>Days</UpdateIntervalUnits>
    <UpdatePeriodically>false</UpdatePeriodically>
    <UpdateRequired>false</UpdateRequired>
    <MapFileExtensions>true</MapFileExtensions>
    <ApplicationRevision>0</ApplicationRevision>
    <ApplicationVersion>1.0.0.%2a</ApplicationVersion>
    <IsWebBootstrapper>false</IsWebBootstrapper>
    <UseApplicationTrust>false</UseApplicationTrust>
    <BootstrapperEnabled>true</BootstrapperEnabled>
    <TargetFrameworkProfile />
  </PropertyGroup>
  <PropertyGroup Condition=" '$(Configuration)|$(Platform)' == 'Debug|AnyCPU' ">
    <DebugSymbols>true</DebugSymbols>
    <DebugType>full</DebugType>
    <Optimize>false</Optimize>
    <OutputPath>bin\Debug\</OutputPath>
    <DefineConstants>DEBUG;TRACE</DefineConstants>
    <ErrorReport>prompt</ErrorReport>
    <WarningLevel>4</WarningLevel>
    <CodeAnalysisRuleSet>AllRules.ruleset</CodeAnalysisRuleSet>
    <PlatformTarget>x86</PlatformTarget>
  </PropertyGroup>
  <PropertyGroup Condition=" '$(Configuration)|$(Platform)' == 'Release|AnyCPU' ">
    <DebugType>pdbonly</DebugType>
    <Optimize>true</Optimize>
    <OutputPath>bin\Release\</OutputPath>
    <DefineConstants>TRACE</DefineConstants>
    <ErrorReport>prompt</ErrorReport>
    <WarningLevel>4</WarningLevel>
    <CodeAnalysisRuleSet>AllRules.ruleset</CodeAnalysisRuleSet>
    <PlatformTarget>x86</PlatformTarget>
  </PropertyGroup>
  <PropertyGroup Condition=" '$(Configuration)|$(Platform)' == 'Debug|x86' ">
    <DebugSymbols>true</DebugSymbols>
    <OutputPath>..\..\build\</OutputPath>
    <DefineConstants>DEBUG;TRACE</DefineConstants>
    <DebugType>full</DebugType>
    <PlatformTarget>x86</PlatformTarget>
    <CodeAnalysisUseTypeNameInSuppression>true</CodeAnalysisUseTypeNameInSuppression>
    <CodeAnalysisModuleSuppressionsFile>GlobalSuppressions.cs</CodeAnalysisModuleSuppressionsFile>
    <ErrorReport>prompt</ErrorReport>
    <CodeAnalysisRuleSet>AllRules.ruleset</CodeAnalysisRuleSet>
  </PropertyGroup>
  <PropertyGroup Condition=" '$(Configuration)|$(Platform)' == 'Release|x86' ">
    <OutputPath>bin\x86\Release\</OutputPath>
    <DefineConstants>TRACE</DefineConstants>
    <Optimize>true</Optimize>
    <DebugType>pdbonly</DebugType>
    <PlatformTarget>x86</PlatformTarget>
    <CodeAnalysisUseTypeNameInSuppression>true</CodeAnalysisUseTypeNameInSuppression>
    <CodeAnalysisModuleSuppressionsFile>GlobalSuppressions.cs</CodeAnalysisModuleSuppressionsFile>
    <ErrorReport>prompt</ErrorReport>
    <CodeAnalysisRuleSet>AllRules.ruleset</CodeAnalysisRuleSet>
  </PropertyGroup>
  <PropertyGroup Condition=" '$(Configuration)|$(Platform)' == 'AutomatedRelease|AnyCPU' ">
    <OutputPath>bin\AutomatedRelease\</OutputPath>
    <CodeAnalysisRuleSet>AllRules.ruleset</CodeAnalysisRuleSet>
    <PlatformTarget>x86</PlatformTarget>
  </PropertyGroup>
  <PropertyGroup Condition=" '$(Configuration)|$(Platform)' == 'AutomatedRelease|x86' ">
    <OutputPath>bin\x86\AutomatedRelease\</OutputPath>
    <PlatformTarget>x86</PlatformTarget>
    <CodeAnalysisRuleSet>AllRules.ruleset</CodeAnalysisRuleSet>
  </PropertyGroup>
  <ItemGroup>
    <Reference Include="System" />
    <Reference Include="System.Core">
      <RequiredTargetFramework>3.5</RequiredTargetFramework>
    </Reference>
    <Reference Include="System.Xml.Linq">
      <RequiredTargetFramework>3.5</RequiredTargetFramework>
    </Reference>
    <Reference Include="System.Data.DataSetExtensions">
      <RequiredTargetFramework>3.5</RequiredTargetFramework>
    </Reference>
    <Reference Include="System.Data" />
    <Reference Include="System.Xml" />
  </ItemGroup>
  <ItemGroup>
    <Compile Include="..\..\SolutionInfo.cs">
      <Link>SolutionInfo.cs</Link>
    </Compile>
    <Compile Include="MigratorConsole.cs" />
    <Compile Include="Program.cs" />
    <Compile Include="Properties\AssemblyInfo.cs" />
  </ItemGroup>
  <ItemGroup>
    <ProjectReference Include="..\FluentMigrator.Runner\FluentMigrator.Runner.csproj">
      <Project>{CB468AD6-60C2-42E9-B3B0-01968EF94C65}</Project>
      <Name>FluentMigrator.Runner</Name>
    </ProjectReference>
    <ProjectReference Include="..\FluentMigrator\FluentMigrator.csproj">
      <Project>{FD9410F9-6FEA-47F7-A78E-B4F6FB0539B8}</Project>
      <Name>FluentMigrator</Name>
    </ProjectReference>
  </ItemGroup>
  <ItemGroup>
    <BootstrapperPackage Include="Microsoft.Net.Client.3.5">
      <Visible>False</Visible>
      <ProductName>.NET Framework 3.5 SP1 Client Profile</ProductName>
      <Install>false</Install>
    </BootstrapperPackage>
    <BootstrapperPackage Include="Microsoft.Net.Framework.3.5.SP1">
      <Visible>False</Visible>
      <ProductName>.NET Framework 3.5 SP1</ProductName>
      <Install>true</Install>
    </BootstrapperPackage>
    <BootstrapperPackage Include="Microsoft.Windows.Installer.3.1">
      <Visible>False</Visible>
      <ProductName>Windows Installer 3.1</ProductName>
      <Install>true</Install>
    </BootstrapperPackage>
  </ItemGroup>
  <ItemGroup>
    <None Include="app.config" />
  </ItemGroup>
  <Import Project="$(MSBuildToolsPath)\Microsoft.CSharp.targets" />
=======
﻿<?xml version="1.0" encoding="utf-8"?>
<Project ToolsVersion="3.5" DefaultTargets="Build" xmlns="http://schemas.microsoft.com/developer/msbuild/2003">
  <PropertyGroup>
    <Configuration Condition=" '$(Configuration)' == '' ">Debug</Configuration>
    <Platform Condition=" '$(Platform)' == '' ">AnyCPU</Platform>
    <ProductVersion>9.0.30729</ProductVersion>
    <SchemaVersion>2.0</SchemaVersion>
    <ProjectGuid>{664C7334-B44B-4D62-A0F8-063805D630AA}</ProjectGuid>
    <OutputType>Exe</OutputType>
    <AppDesignerFolder>Properties</AppDesignerFolder>
    <RootNamespace>FluentMigrator.Console</RootNamespace>
    <AssemblyName>FluentMigrator.Console</AssemblyName>
    <TargetFrameworkVersion>v3.5</TargetFrameworkVersion>
    <FileAlignment>512</FileAlignment>
  </PropertyGroup>
  <PropertyGroup Condition=" '$(Configuration)|$(Platform)' == 'Debug|AnyCPU' ">
    <DebugSymbols>true</DebugSymbols>
    <DebugType>full</DebugType>
    <Optimize>false</Optimize>
    <OutputPath>bin\Debug\</OutputPath>
    <DefineConstants>DEBUG;TRACE</DefineConstants>
    <ErrorReport>prompt</ErrorReport>
    <WarningLevel>4</WarningLevel>
  </PropertyGroup>
  <PropertyGroup Condition=" '$(Configuration)|$(Platform)' == 'Release|AnyCPU' ">
    <DebugType>pdbonly</DebugType>
    <Optimize>true</Optimize>
    <OutputPath>bin\Release\</OutputPath>
    <DefineConstants>TRACE</DefineConstants>
    <ErrorReport>prompt</ErrorReport>
    <WarningLevel>4</WarningLevel>
  </PropertyGroup>
  <PropertyGroup Condition=" '$(Configuration)|$(Platform)' == 'Debug|x86' ">
    <DebugSymbols>true</DebugSymbols>
    <OutputPath>..\..\build\</OutputPath>
    <DefineConstants>TRACE;DEBUG;-d:LINQ</DefineConstants>
    <DebugType>full</DebugType>
    <PlatformTarget>x86</PlatformTarget>
    <CodeAnalysisUseTypeNameInSuppression>true</CodeAnalysisUseTypeNameInSuppression>
    <CodeAnalysisModuleSuppressionsFile>GlobalSuppressions.cs</CodeAnalysisModuleSuppressionsFile>
    <ErrorReport>prompt</ErrorReport>
  </PropertyGroup>
  <PropertyGroup Condition=" '$(Configuration)|$(Platform)' == 'Release|x86' ">
    <OutputPath>bin\x86\Release\</OutputPath>
    <DefineConstants>TRACE</DefineConstants>
    <Optimize>true</Optimize>
    <DebugType>pdbonly</DebugType>
    <PlatformTarget>x86</PlatformTarget>
    <CodeAnalysisUseTypeNameInSuppression>true</CodeAnalysisUseTypeNameInSuppression>
    <CodeAnalysisModuleSuppressionsFile>GlobalSuppressions.cs</CodeAnalysisModuleSuppressionsFile>
    <ErrorReport>prompt</ErrorReport>
  </PropertyGroup>
  <PropertyGroup Condition=" '$(Configuration)|$(Platform)' == 'AutomatedRelease|AnyCPU' ">
    <OutputPath>bin\AutomatedRelease\</OutputPath>
  </PropertyGroup>
  <PropertyGroup Condition=" '$(Configuration)|$(Platform)' == 'AutomatedRelease|x86' ">
    <OutputPath>bin\x86\AutomatedRelease\</OutputPath>
    <PlatformTarget>x86</PlatformTarget>
  </PropertyGroup>
  <ItemGroup>
    <Reference Include="System" />
    <Reference Include="System.Core">
      <RequiredTargetFramework>3.5</RequiredTargetFramework>
    </Reference>
    <Reference Include="System.Xml.Linq">
      <RequiredTargetFramework>3.5</RequiredTargetFramework>
    </Reference>
    <Reference Include="System.Data.DataSetExtensions">
      <RequiredTargetFramework>3.5</RequiredTargetFramework>
    </Reference>
    <Reference Include="System.Data" />
    <Reference Include="System.Xml" />
  </ItemGroup>
  <ItemGroup>
    <Compile Include="..\..\SolutionInfo.cs">
      <Link>SolutionInfo.cs</Link>
    </Compile>
    <Compile Include="MigratorConsole.cs" />
    <Compile Include="Options.cs" />
    <Compile Include="Program.cs" />
    <Compile Include="Properties\AssemblyInfo.cs" />
  </ItemGroup>
  <ItemGroup>
    <ProjectReference Include="..\FluentMigrator.Runner\FluentMigrator.Runner.csproj">
      <Project>{CB468AD6-60C2-42E9-B3B0-01968EF94C65}</Project>
      <Name>FluentMigrator.Runner</Name>
    </ProjectReference>
    <ProjectReference Include="..\FluentMigrator\FluentMigrator.csproj">
      <Project>{FD9410F9-6FEA-47F7-A78E-B4F6FB0539B8}</Project>
      <Name>FluentMigrator</Name>
    </ProjectReference>
  </ItemGroup>
  <Import Project="$(MSBuildToolsPath)\Microsoft.CSharp.targets" />
>>>>>>> 9d729a17
  <!-- To modify your build process, add your task inside one of the targets below and uncomment it. 
       Other similar extension points exist, see Microsoft.Common.targets.
  <Target Name="BeforeBuild">
  </Target>
  <Target Name="AfterBuild">
  </Target>
  -->
</Project><|MERGE_RESOLUTION|>--- conflicted
+++ resolved
@@ -1,4 +1,3 @@
-<<<<<<< HEAD
 ﻿<?xml version="1.0" encoding="utf-8"?>
 <Project ToolsVersion="4.0" DefaultTargets="Build" xmlns="http://schemas.microsoft.com/developer/msbuild/2003">
   <PropertyGroup>
@@ -58,7 +57,7 @@
   <PropertyGroup Condition=" '$(Configuration)|$(Platform)' == 'Debug|x86' ">
     <DebugSymbols>true</DebugSymbols>
     <OutputPath>..\..\build\</OutputPath>
-    <DefineConstants>DEBUG;TRACE</DefineConstants>
+    <DefineConstants>TRACE;DEBUG;-d:LINQ</DefineConstants>
     <DebugType>full</DebugType>
     <PlatformTarget>x86</PlatformTarget>
     <CodeAnalysisUseTypeNameInSuppression>true</CodeAnalysisUseTypeNameInSuppression>
@@ -106,6 +105,7 @@
       <Link>SolutionInfo.cs</Link>
     </Compile>
     <Compile Include="MigratorConsole.cs" />
+    <Compile Include="Options.cs" />
     <Compile Include="Program.cs" />
     <Compile Include="Properties\AssemblyInfo.cs" />
   </ItemGroup>
@@ -140,101 +140,6 @@
     <None Include="app.config" />
   </ItemGroup>
   <Import Project="$(MSBuildToolsPath)\Microsoft.CSharp.targets" />
-=======
-﻿<?xml version="1.0" encoding="utf-8"?>
-<Project ToolsVersion="3.5" DefaultTargets="Build" xmlns="http://schemas.microsoft.com/developer/msbuild/2003">
-  <PropertyGroup>
-    <Configuration Condition=" '$(Configuration)' == '' ">Debug</Configuration>
-    <Platform Condition=" '$(Platform)' == '' ">AnyCPU</Platform>
-    <ProductVersion>9.0.30729</ProductVersion>
-    <SchemaVersion>2.0</SchemaVersion>
-    <ProjectGuid>{664C7334-B44B-4D62-A0F8-063805D630AA}</ProjectGuid>
-    <OutputType>Exe</OutputType>
-    <AppDesignerFolder>Properties</AppDesignerFolder>
-    <RootNamespace>FluentMigrator.Console</RootNamespace>
-    <AssemblyName>FluentMigrator.Console</AssemblyName>
-    <TargetFrameworkVersion>v3.5</TargetFrameworkVersion>
-    <FileAlignment>512</FileAlignment>
-  </PropertyGroup>
-  <PropertyGroup Condition=" '$(Configuration)|$(Platform)' == 'Debug|AnyCPU' ">
-    <DebugSymbols>true</DebugSymbols>
-    <DebugType>full</DebugType>
-    <Optimize>false</Optimize>
-    <OutputPath>bin\Debug\</OutputPath>
-    <DefineConstants>DEBUG;TRACE</DefineConstants>
-    <ErrorReport>prompt</ErrorReport>
-    <WarningLevel>4</WarningLevel>
-  </PropertyGroup>
-  <PropertyGroup Condition=" '$(Configuration)|$(Platform)' == 'Release|AnyCPU' ">
-    <DebugType>pdbonly</DebugType>
-    <Optimize>true</Optimize>
-    <OutputPath>bin\Release\</OutputPath>
-    <DefineConstants>TRACE</DefineConstants>
-    <ErrorReport>prompt</ErrorReport>
-    <WarningLevel>4</WarningLevel>
-  </PropertyGroup>
-  <PropertyGroup Condition=" '$(Configuration)|$(Platform)' == 'Debug|x86' ">
-    <DebugSymbols>true</DebugSymbols>
-    <OutputPath>..\..\build\</OutputPath>
-    <DefineConstants>TRACE;DEBUG;-d:LINQ</DefineConstants>
-    <DebugType>full</DebugType>
-    <PlatformTarget>x86</PlatformTarget>
-    <CodeAnalysisUseTypeNameInSuppression>true</CodeAnalysisUseTypeNameInSuppression>
-    <CodeAnalysisModuleSuppressionsFile>GlobalSuppressions.cs</CodeAnalysisModuleSuppressionsFile>
-    <ErrorReport>prompt</ErrorReport>
-  </PropertyGroup>
-  <PropertyGroup Condition=" '$(Configuration)|$(Platform)' == 'Release|x86' ">
-    <OutputPath>bin\x86\Release\</OutputPath>
-    <DefineConstants>TRACE</DefineConstants>
-    <Optimize>true</Optimize>
-    <DebugType>pdbonly</DebugType>
-    <PlatformTarget>x86</PlatformTarget>
-    <CodeAnalysisUseTypeNameInSuppression>true</CodeAnalysisUseTypeNameInSuppression>
-    <CodeAnalysisModuleSuppressionsFile>GlobalSuppressions.cs</CodeAnalysisModuleSuppressionsFile>
-    <ErrorReport>prompt</ErrorReport>
-  </PropertyGroup>
-  <PropertyGroup Condition=" '$(Configuration)|$(Platform)' == 'AutomatedRelease|AnyCPU' ">
-    <OutputPath>bin\AutomatedRelease\</OutputPath>
-  </PropertyGroup>
-  <PropertyGroup Condition=" '$(Configuration)|$(Platform)' == 'AutomatedRelease|x86' ">
-    <OutputPath>bin\x86\AutomatedRelease\</OutputPath>
-    <PlatformTarget>x86</PlatformTarget>
-  </PropertyGroup>
-  <ItemGroup>
-    <Reference Include="System" />
-    <Reference Include="System.Core">
-      <RequiredTargetFramework>3.5</RequiredTargetFramework>
-    </Reference>
-    <Reference Include="System.Xml.Linq">
-      <RequiredTargetFramework>3.5</RequiredTargetFramework>
-    </Reference>
-    <Reference Include="System.Data.DataSetExtensions">
-      <RequiredTargetFramework>3.5</RequiredTargetFramework>
-    </Reference>
-    <Reference Include="System.Data" />
-    <Reference Include="System.Xml" />
-  </ItemGroup>
-  <ItemGroup>
-    <Compile Include="..\..\SolutionInfo.cs">
-      <Link>SolutionInfo.cs</Link>
-    </Compile>
-    <Compile Include="MigratorConsole.cs" />
-    <Compile Include="Options.cs" />
-    <Compile Include="Program.cs" />
-    <Compile Include="Properties\AssemblyInfo.cs" />
-  </ItemGroup>
-  <ItemGroup>
-    <ProjectReference Include="..\FluentMigrator.Runner\FluentMigrator.Runner.csproj">
-      <Project>{CB468AD6-60C2-42E9-B3B0-01968EF94C65}</Project>
-      <Name>FluentMigrator.Runner</Name>
-    </ProjectReference>
-    <ProjectReference Include="..\FluentMigrator\FluentMigrator.csproj">
-      <Project>{FD9410F9-6FEA-47F7-A78E-B4F6FB0539B8}</Project>
-      <Name>FluentMigrator</Name>
-    </ProjectReference>
-  </ItemGroup>
-  <Import Project="$(MSBuildToolsPath)\Microsoft.CSharp.targets" />
->>>>>>> 9d729a17
   <!-- To modify your build process, add your task inside one of the targets below and uncomment it. 
        Other similar extension points exist, see Microsoft.Common.targets.
   <Target Name="BeforeBuild">
