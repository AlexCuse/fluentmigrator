--- conflicted
+++ resolved
@@ -106,21 +106,21 @@
 					processor.ConstraintExists(null, "Users", "FK_Users_GroupId_Groups_GroupId").ShouldBeTrue();
 					runner.Down(new TestForeignKeyNamingConvention());
 				}, false, typeof(SqliteProcessor));
-		}
-
-        [Test]
-        public void CanApplyForeignKeyConventionWithSchema()
-        {
-            ExecuteWithSupportedProcessors(
-                processor =>
-                {
-                    var runner = new MigrationRunner(Assembly.GetExecutingAssembly(), _runnerContext, processor);
-
-                    runner.Up(new TestForeignKeyNamingConventionWithSchema());
-
-                    processor.ConstraintExists("TestSchema", "Users", "FK_Users_GroupId_Groups_GroupId").ShouldBeTrue();
-                    runner.Down(new TestForeignKeyNamingConvention());
-                }, false, typeof(SqliteProcessor));
+		}
+
+        [Test]
+        public void CanApplyForeignKeyConventionWithSchema()
+        {
+            ExecuteWithSupportedProcessors(
+                processor =>
+                {
+                    var runner = new MigrationRunner(Assembly.GetExecutingAssembly(), _runnerContext, processor);
+
+                    runner.Up(new TestForeignKeyNamingConventionWithSchema());
+
+                    processor.ConstraintExists("TestSchema", "Users", "FK_Users_GroupId_Groups_GroupId").ShouldBeTrue();
+                    runner.Down(new TestForeignKeyNamingConvention());
+                }, false, typeof(SqliteProcessor));
         }
 
 		[Test]
@@ -139,24 +139,24 @@
 					processor.IndexExists(null, "Users", "IX_Users_GroupId").ShouldBeFalse();
 					processor.TableExists(null, "Users").ShouldBeFalse();
 				});
-		}
-
-        [Test]
-        public void CanApplyIndexConventionWithSchema()
-        {
-            ExecuteWithSupportedProcessors(
-                processor =>
-                {
-                    var runner = new MigrationRunner(Assembly.GetExecutingAssembly(), _runnerContext, processor);
-
-                    runner.Up(new TestIndexNamingConventionWithSchema());
-                    processor.IndexExists("TestSchema", "Users", "IX_Users_GroupId").ShouldBeTrue();
-                    processor.TableExists("TestSchema", "Users").ShouldBeTrue();
-
-                    runner.Down(new TestIndexNamingConvention());
-                    processor.IndexExists("TestSchema", "Users", "IX_Users_GroupId").ShouldBeFalse();
-                    processor.TableExists("TestSchema", "Users").ShouldBeFalse();
-                });
+		}
+
+        [Test]
+        public void CanApplyIndexConventionWithSchema()
+        {
+            ExecuteWithSupportedProcessors(
+                processor =>
+                {
+                    var runner = new MigrationRunner(Assembly.GetExecutingAssembly(), _runnerContext, processor);
+
+                    runner.Up(new TestIndexNamingConventionWithSchema());
+                    processor.IndexExists("TestSchema", "Users", "IX_Users_GroupId").ShouldBeTrue();
+                    processor.TableExists("TestSchema", "Users").ShouldBeTrue();
+
+                    runner.Down(new TestIndexNamingConvention());
+                    processor.IndexExists("TestSchema", "Users", "IX_Users_GroupId").ShouldBeFalse();
+                    processor.TableExists("TestSchema", "Users").ShouldBeFalse();
+                });
         }
 
 		[Test]
@@ -181,30 +181,30 @@
 
 					//processor.CommitTransaction();
 				});
-		}
-
-        [Test]
-        public void CanCreateAndDropIndexWithSchema()
-        {
-            ExecuteWithSupportedProcessors(
-                processor =>
-                {
-                    var runner = new MigrationRunner(Assembly.GetExecutingAssembly(), _runnerContext, processor);
-
-                    runner.Up(new TestCreateAndDropTableMigrationWithSchema());
-                    processor.IndexExists("TestSchema", "TestTable", "IX_TestTable_Name").ShouldBeFalse();
-
-                    runner.Up(new TestCreateAndDropIndexMigration());
-                    processor.IndexExists("TestSchema", "TestTable", "IX_TestTable_Name").ShouldBeTrue();
-
-                    runner.Down(new TestCreateAndDropIndexMigration());
-                    processor.IndexExists("TestSchema", "TestTable", "IX_TestTable_Name").ShouldBeFalse();
-
-                    runner.Down(new TestCreateAndDropTableMigration());
-                    processor.IndexExists("TestSchema", "TestTable", "IX_TestTable_Name").ShouldBeFalse();
-
-                    //processor.CommitTransaction();
-                });
+		}
+
+        [Test]
+        public void CanCreateAndDropIndexWithSchema()
+        {
+            ExecuteWithSupportedProcessors(
+                processor =>
+                {
+                    var runner = new MigrationRunner(Assembly.GetExecutingAssembly(), _runnerContext, processor);
+
+                    runner.Up(new TestCreateAndDropTableMigrationWithSchema());
+                    processor.IndexExists("TestSchema", "TestTable", "IX_TestTable_Name").ShouldBeFalse();
+
+                    runner.Up(new TestCreateAndDropIndexMigration());
+                    processor.IndexExists("TestSchema", "TestTable", "IX_TestTable_Name").ShouldBeTrue();
+
+                    runner.Down(new TestCreateAndDropIndexMigration());
+                    processor.IndexExists("TestSchema", "TestTable", "IX_TestTable_Name").ShouldBeFalse();
+
+                    runner.Down(new TestCreateAndDropTableMigration());
+                    processor.IndexExists("TestSchema", "TestTable", "IX_TestTable_Name").ShouldBeFalse();
+
+                    //processor.CommitTransaction();
+                });
         }
 
 		[Test]
@@ -231,32 +231,32 @@
 
 					//processor.CommitTransaction();
 				});
-		}
-
-        [Test]
-        public void CanRenameTableWithSchema()
-        {
-            ExecuteWithSupportedProcessors(
-                processor =>
-                {
-                    var runner = new MigrationRunner(Assembly.GetExecutingAssembly(), _runnerContext, processor);
-
-                    runner.Up(new TestCreateAndDropTableMigrationWithSchema());
-                    processor.TableExists("TestSchema", "TestTable2").ShouldBeTrue();
-
-                    runner.Up(new TestRenameTableMigration());
-                    processor.TableExists("TestSchema", "TestTable2").ShouldBeFalse();
-                    processor.TableExists("TestSchema", "TestTable'3").ShouldBeTrue();
-
-                    runner.Down(new TestRenameTableMigration());
-                    processor.TableExists("TestSchema", "TestTable'3").ShouldBeFalse();
-                    processor.TableExists("TestSchema", "TestTable2").ShouldBeTrue();
-
-                    runner.Down(new TestCreateAndDropTableMigration());
-                    processor.TableExists("TestSchema", "TestTable2").ShouldBeFalse();
-
-                    //processor.CommitTransaction();
-                });
+		}
+
+        [Test]
+        public void CanRenameTableWithSchema()
+        {
+            ExecuteWithSupportedProcessors(
+                processor =>
+                {
+                    var runner = new MigrationRunner(Assembly.GetExecutingAssembly(), _runnerContext, processor);
+
+                    runner.Up(new TestCreateAndDropTableMigrationWithSchema());
+                    processor.TableExists("TestSchema", "TestTable2").ShouldBeTrue();
+
+                    runner.Up(new TestRenameTableMigration());
+                    processor.TableExists("TestSchema", "TestTable2").ShouldBeFalse();
+                    processor.TableExists("TestSchema", "TestTable'3").ShouldBeTrue();
+
+                    runner.Down(new TestRenameTableMigration());
+                    processor.TableExists("TestSchema", "TestTable'3").ShouldBeFalse();
+                    processor.TableExists("TestSchema", "TestTable2").ShouldBeTrue();
+
+                    runner.Down(new TestCreateAndDropTableMigration());
+                    processor.TableExists("TestSchema", "TestTable2").ShouldBeFalse();
+
+                    //processor.CommitTransaction();
+                });
         }
 
 		[Test, Explicit("Sqlite will fail here. Run this explicitly to see other generators process this correctly")]
@@ -281,30 +281,30 @@
 					runner.Down(new TestCreateAndDropTableMigration());
 					processor.ColumnExists(null, "TestTable2", "Name").ShouldBeFalse();
 				});
-		}
-
-        [Test, Explicit("Sqlite will fail here. Run this explicitly to see other generators process this correctly")]
-        public void CanRenameColumnWithSchema()
-        {
-            ExecuteWithSupportedProcessors(
-                processor =>
-                {
-                    var runner = new MigrationRunner(Assembly.GetExecutingAssembly(), _runnerContext, processor);
-
-                    runner.Up(new TestCreateAndDropTableMigrationWithSchema());
-                    processor.ColumnExists("TestSchema", "TestTable2", "Name").ShouldBeTrue();
-
-                    runner.Up(new TestRenameColumnMigration());
-                    processor.ColumnExists("TestSchema", "TestTable2", "Name").ShouldBeFalse();
-                    processor.ColumnExists("TestSchema", "TestTable2", "Name'3").ShouldBeTrue();
-
-                    runner.Down(new TestRenameColumnMigration());
-                    processor.ColumnExists("TestSchema", "TestTable2", "Name'3").ShouldBeFalse();
-                    processor.ColumnExists("TestSchema", "TestTable2", "Name").ShouldBeTrue();
-
-                    runner.Down(new TestCreateAndDropTableMigration());
-                    processor.ColumnExists("TestSchema", "TestTable2", "Name").ShouldBeFalse();
-                });
+		}
+
+        [Test, Explicit("Sqlite will fail here. Run this explicitly to see other generators process this correctly")]
+        public void CanRenameColumnWithSchema()
+        {
+            ExecuteWithSupportedProcessors(
+                processor =>
+                {
+                    var runner = new MigrationRunner(Assembly.GetExecutingAssembly(), _runnerContext, processor);
+
+                    runner.Up(new TestCreateAndDropTableMigrationWithSchema());
+                    processor.ColumnExists("TestSchema", "TestTable2", "Name").ShouldBeTrue();
+
+                    runner.Up(new TestRenameColumnMigration());
+                    processor.ColumnExists("TestSchema", "TestTable2", "Name").ShouldBeFalse();
+                    processor.ColumnExists("TestSchema", "TestTable2", "Name'3").ShouldBeTrue();
+
+                    runner.Down(new TestRenameColumnMigration());
+                    processor.ColumnExists("TestSchema", "TestTable2", "Name'3").ShouldBeFalse();
+                    processor.ColumnExists("TestSchema", "TestTable2", "Name").ShouldBeTrue();
+
+                    runner.Down(new TestCreateAndDropTableMigration());
+                    processor.ColumnExists("TestSchema", "TestTable2", "Name").ShouldBeFalse();
+                });
         }
 
 		[Test]
@@ -413,31 +413,25 @@
 			{
 				MigrationRunner runner = SetupMigrationRunner(processor);
 
-				runner.MigrateUp(2);
-
+				runner.MigrateUp(2);
+
                 processor.TableExists(runner.VersionLoader.VersionTableMetaData.SchemaName, runner.VersionLoader.VersionTableMetaData.TableName).ShouldBeTrue();
 			});
 
 			ExecuteWithSupportedProcessors(processor =>
 			{
 				MigrationRunner runner = SetupMigrationRunner(processor);
-				runner.RollbackToVersion(0);
-
+				runner.RollbackToVersion(0);
+
                 processor.TableExists(runner.VersionLoader.VersionTableMetaData.SchemaName, runner.VersionLoader.VersionTableMetaData.TableName).ShouldBeFalse();
 			});
 		}
 
 		[Test]
 		public void MigrateUpWithSqlServerProcessorShouldCommitItsTransaction()
-<<<<<<< HEAD
-		{
-            if (!IntegrationTestOptions.SqlServer.IsEnabled)
-                return;
-=======
 		{
 			if (!IntegrationTestOptions.SqlServer.IsEnabled)
 				return;
->>>>>>> 96bd4040
 
 			var connection = new SqlConnection(IntegrationTestOptions.SqlServer.ConnectionString);
 			var processor = new SqlServerProcessor(connection, new SqlServer2000Generator(), new TextWriterAnnouncer(System.Console.Out), new ProcessorOptions());
@@ -458,15 +452,9 @@
 
 		[Test]
 		public void MigrateUpSpecificVersionWithSqlServerProcessorShouldCommitItsTransaction()
-<<<<<<< HEAD
-		{
-            if (!IntegrationTestOptions.SqlServer.IsEnabled)
-                return;
-=======
 		{
 			if (!IntegrationTestOptions.SqlServer.IsEnabled)
 				return;
->>>>>>> 96bd4040
 
 			var connection = new SqlConnection(IntegrationTestOptions.SqlServer.ConnectionString);
 			var processor = new SqlServerProcessor(connection, new SqlServer2000Generator(), new TextWriterAnnouncer(System.Console.Out), new ProcessorOptions());
@@ -644,118 +632,118 @@
 		{
 			Delete.Index("IX_TestTable_Name").OnTable("TestTable");
 		}
-	}
-
-
-    internal class TestForeignKeyNamingConventionWithSchema : Migration
-    {
-        public override void Up()
-        {
-            Create.Table("Users")
-                .InSchema("TestSchema")
-                .WithColumn("UserId").AsInt32().Identity().PrimaryKey()
-                .WithColumn("GroupId").AsInt32().NotNullable()
-                .WithColumn("UserName").AsString(32).NotNullable()
-                .WithColumn("Password").AsString(32).NotNullable();
-
-            Create.Table("Groups")
-                .InSchema("TestSchema")
-                .WithColumn("GroupId").AsInt32().Identity().PrimaryKey()
-                .WithColumn("Name").AsString(32).NotNullable();
-
-            Create.ForeignKey().FromTable("Users").InSchema("TestSchema").ForeignColumn("GroupId").ToTable("Groups").InSchema("TestSchema").PrimaryColumn("GroupId");
-        }
-
-        public override void Down()
-        {
-            Delete.Table("Users");
-            Delete.Table("Groups");
-        }
+	}
+
+
+    internal class TestForeignKeyNamingConventionWithSchema : Migration
+    {
+        public override void Up()
+        {
+            Create.Table("Users")
+                .InSchema("TestSchema")
+                .WithColumn("UserId").AsInt32().Identity().PrimaryKey()
+                .WithColumn("GroupId").AsInt32().NotNullable()
+                .WithColumn("UserName").AsString(32).NotNullable()
+                .WithColumn("Password").AsString(32).NotNullable();
+
+            Create.Table("Groups")
+                .InSchema("TestSchema")
+                .WithColumn("GroupId").AsInt32().Identity().PrimaryKey()
+                .WithColumn("Name").AsString(32).NotNullable();
+
+            Create.ForeignKey().FromTable("Users").InSchema("TestSchema").ForeignColumn("GroupId").ToTable("Groups").InSchema("TestSchema").PrimaryColumn("GroupId");
+        }
+
+        public override void Down()
+        {
+            Delete.Table("Users");
+            Delete.Table("Groups");
+        }
+    }
+
+    internal class TestIndexNamingConventionWithSchema : Migration
+    {
+        public override void Up()
+        {
+            Create.Table("Users")
+                .InSchema("TestSchema")
+                .WithColumn("UserId").AsInt32().Identity().PrimaryKey()
+                .WithColumn("GroupId").AsInt32().NotNullable()
+                .WithColumn("UserName").AsString(32).NotNullable()
+                .WithColumn("Password").AsString(32).NotNullable();
+
+            Create.Index().OnTable("Users").InSchema("TestSchema").OnColumn("GroupId").Ascending();
+        }
+
+        public override void Down()
+        {
+            Delete.Index("IX_Users_GroupId").OnTable("Users").OnColumn("GroupId");
+            Delete.Table("Users");
+        }
+    }
+
+    internal class TestCreateAndDropTableMigrationWithSchema : Migration
+    {
+        public override void Up()
+        {
+            Create.Table("TestTable")
+                .InSchema("TestSchema")
+                .WithColumn("Id").AsInt32().NotNullable().PrimaryKey().Identity()
+                .WithColumn("Name").AsString(255).NotNullable().WithDefaultValue("Anonymous");
+
+            Create.Table("TestTable2")
+                .InSchema("TestSchema")
+                .WithColumn("Id").AsInt32().NotNullable().PrimaryKey().Identity()
+                .WithColumn("Name").AsString(255).Nullable()
+                .WithColumn("TestTableId").AsInt32().NotNullable();
+
+            Create.Index("ix_Name").OnTable("TestTable2").InSchema("TestSchema").OnColumn("Name").Ascending()
+                .WithOptions().NonClustered();
+
+            Create.Column("Name2").OnTable("TestTable2").InSchema("TestSchema").AsBoolean().Nullable();
+
+            Create.ForeignKey("fk_TestTable2_TestTableId_TestTable_Id")
+                .FromTable("TestTable2").InSchema("TestSchema").ForeignColumn("TestTableId")
+                .ToTable("TestTable").InSchema("TestSchema").PrimaryColumn("Id");
+
+            Insert.IntoTable("TestTable").InSchema("TestSchema").Row(new { Name = "Test" });
+        }
+
+        public override void Down()
+        {
+            Delete.Table("TestTable2").InSchema("TestSchema");
+            Delete.Table("TestTable").InSchema("TestSchema");
+        }
+    }
+
+    internal class TestRenameTableMigrationWithSchema : AutoReversingMigration
+    {
+        public override void Up()
+        {
+            Rename.Table("TestTable2").InSchema("TestSchema").To("TestTable'3");
+        }
+    }
+
+    internal class TestRenameColumnMigrationWithSchema : AutoReversingMigration
+    {
+        public override void Up()
+        {
+            Rename.Column("Name").OnTable("TestTable2").InSchema("TestSchema").To("Name'3");
+        }
+    }
+
+    internal class TestCreateAndDropIndexMigrationWithSchema : Migration
+    {
+        public override void Up()
+        {
+            Create.Index("IX_TestTable_Name").OnTable("TestTable").InSchema("TestSchema").OnColumn("Name");
+        }
+
+        public override void Down()
+        {
+            Delete.Index("IX_TestTable_Name").OnTable("TestTable").InSchema("TestSchema");
+        }
     }
 
-    internal class TestIndexNamingConventionWithSchema : Migration
-    {
-        public override void Up()
-        {
-            Create.Table("Users")
-                .InSchema("TestSchema")
-                .WithColumn("UserId").AsInt32().Identity().PrimaryKey()
-                .WithColumn("GroupId").AsInt32().NotNullable()
-                .WithColumn("UserName").AsString(32).NotNullable()
-                .WithColumn("Password").AsString(32).NotNullable();
-
-            Create.Index().OnTable("Users").InSchema("TestSchema").OnColumn("GroupId").Ascending();
-        }
-
-        public override void Down()
-        {
-            Delete.Index("IX_Users_GroupId").OnTable("Users").OnColumn("GroupId");
-            Delete.Table("Users");
-        }
-    }
-
-    internal class TestCreateAndDropTableMigrationWithSchema : Migration
-    {
-        public override void Up()
-        {
-            Create.Table("TestTable")
-                .InSchema("TestSchema")
-                .WithColumn("Id").AsInt32().NotNullable().PrimaryKey().Identity()
-                .WithColumn("Name").AsString(255).NotNullable().WithDefaultValue("Anonymous");
-
-            Create.Table("TestTable2")
-                .InSchema("TestSchema")
-                .WithColumn("Id").AsInt32().NotNullable().PrimaryKey().Identity()
-                .WithColumn("Name").AsString(255).Nullable()
-                .WithColumn("TestTableId").AsInt32().NotNullable();
-
-            Create.Index("ix_Name").OnTable("TestTable2").InSchema("TestSchema").OnColumn("Name").Ascending()
-                .WithOptions().NonClustered();
-
-            Create.Column("Name2").OnTable("TestTable2").InSchema("TestSchema").AsBoolean().Nullable();
-
-            Create.ForeignKey("fk_TestTable2_TestTableId_TestTable_Id")
-                .FromTable("TestTable2").InSchema("TestSchema").ForeignColumn("TestTableId")
-                .ToTable("TestTable").InSchema("TestSchema").PrimaryColumn("Id");
-
-            Insert.IntoTable("TestTable").InSchema("TestSchema").Row(new { Name = "Test" });
-        }
-
-        public override void Down()
-        {
-            Delete.Table("TestTable2").InSchema("TestSchema");
-            Delete.Table("TestTable").InSchema("TestSchema");
-        }
-    }
-
-    internal class TestRenameTableMigrationWithSchema : AutoReversingMigration
-    {
-        public override void Up()
-        {
-            Rename.Table("TestTable2").InSchema("TestSchema").To("TestTable'3");
-        }
-    }
-
-    internal class TestRenameColumnMigrationWithSchema : AutoReversingMigration
-    {
-        public override void Up()
-        {
-            Rename.Column("Name").OnTable("TestTable2").InSchema("TestSchema").To("Name'3");
-        }
-    }
-
-    internal class TestCreateAndDropIndexMigrationWithSchema : Migration
-    {
-        public override void Up()
-        {
-            Create.Index("IX_TestTable_Name").OnTable("TestTable").InSchema("TestSchema").OnColumn("Name");
-        }
-
-        public override void Down()
-        {
-            Delete.Index("IX_TestTable_Name").OnTable("TestTable").InSchema("TestSchema");
-        }
-    }
-
 
 }