#region License
// 
// Copyright (c) 2007-2009, Sean Chambers <schambers80@gmail.com>
// 
// Licensed under the Apache License, Version 2.0 (the "License");
// you may not use this file except in compliance with the License.
// You may obtain a copy of the License at
//
//   http://www.apache.org/licenses/LICENSE-2.0
//
// Unless required by applicable law or agreed to in writing, software
// distributed under the License is distributed on an "AS IS" BASIS,
// WITHOUT WARRANTIES OR CONDITIONS OF ANY KIND, either express or implied.
// See the License for the specific language governing permissions and
// limitations under the License.
//
#endregion

using System;
using System.Data.SqlClient;
using System.Data.SQLite;
using FluentMigrator.Runner.Announcers;
using FluentMigrator.Runner.Generators;
using FluentMigrator.Runner.Processors;
using FluentMigrator.Runner.Processors.MySql;
using FluentMigrator.Runner.Processors.Sqlite;
using FluentMigrator.Runner.Processors.SqlServer;
using MySql.Data.MySqlClient;

namespace FluentMigrator.Tests.Integration
{
	public class IntegrationTestBase
	{
		public void ExecuteWithSupportedProcessors(Action<IMigrationProcessor> test)
		{
			ExecuteWithSupportedProcessors(test, true);
		}

		public void ExecuteWithSupportedProcessors(Action<IMigrationProcessor> test, Boolean tryRollback)
		{
			ExecuteWithSqlServer(test, IntegrationTestOptions.SqlServer, tryRollback);
			ExecuteWithSqlite(test, IntegrationTestOptions.SqlLite);
			ExecuteWithMySql(test, IntegrationTestOptions.MySql);
		}

		protected static void ExecuteWithSqlServer(Action<IMigrationProcessor> test, IntegrationTestOptions.DatabaseServerOptions serverOptions, Boolean tryRollback)
		{
			if (!serverOptions.IsEnabled)
				return;

			var connection = new SqlConnection(serverOptions.ConnectionString);
			var processor = new SqlServerProcessor(connection, new SqlServer2000Generator(), new TextWriterAnnouncer(System.Console.Out), new ProcessorOptions());
			test(processor);

<<<<<<< HEAD
			if (!processor.WasCommitted)
			{
				processor.RollbackTransaction();
=======
			if (tryRollback && !processor.WasCommitted)
			{
			    processor.RollbackTransaction();
>>>>>>> 210618a0
			}
		}

		protected static void ExecuteWithSqlite(Action<IMigrationProcessor> test, IntegrationTestOptions.DatabaseServerOptions serverOptions)
		{
			if (!serverOptions.IsEnabled)
				return;

			var connection = new SQLiteConnection(serverOptions.ConnectionString);
			var processor = new SqliteProcessor(connection, new SqliteGenerator(), new TextWriterAnnouncer(System.Console.Out), new ProcessorOptions());
			test(processor);
		}

		protected static void ExecuteWithMySql(Action<IMigrationProcessor> test, IntegrationTestOptions.DatabaseServerOptions serverOptions)
		{
			if (!serverOptions.IsEnabled)
				return;

			var connection = new MySqlConnection(serverOptions.ConnectionString);
			var processor = new MySqlProcessor(connection, new MySqlGenerator(), new TextWriterAnnouncer(System.Console.Out), new ProcessorOptions());
			test(processor);
		}
	}
}<|MERGE_RESOLUTION|>--- conflicted
+++ resolved
@@ -52,15 +52,9 @@
 			var processor = new SqlServerProcessor(connection, new SqlServer2000Generator(), new TextWriterAnnouncer(System.Console.Out), new ProcessorOptions());
 			test(processor);
 
-<<<<<<< HEAD
-			if (!processor.WasCommitted)
-			{
-				processor.RollbackTransaction();
-=======
 			if (tryRollback && !processor.WasCommitted)
 			{
 			    processor.RollbackTransaction();
->>>>>>> 210618a0
 			}
 		}
 
