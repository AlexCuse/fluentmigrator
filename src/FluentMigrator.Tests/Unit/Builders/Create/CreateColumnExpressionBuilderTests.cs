--- conflicted
+++ resolved
@@ -550,11 +550,6 @@
                                                 )));
         }
 
-<<<<<<< HEAD
-        private void VerifyColumnProperty(Action<ColumnDefinition> columnExpression, Action<CreateColumnExpressionBuilder> callToTest)
-        {
-            var columnMock = new Mock<ColumnDefinition>();
-=======
         [TestCase(Rule.Cascade), TestCase(Rule.SetDefault), TestCase(Rule.SetNull), TestCase(Rule.None)]
         public void CallingOnUpdateSetsOnUpdateOnForeignKeyExpression(Rule rule) 
         {
@@ -582,11 +577,9 @@
             Assert.That(builder.CurrentForeignKey.OnDelete, Is.EqualTo(rule));
         }
 
-		private void VerifyColumnProperty(Action<ColumnDefinition> columnExpression, Action<CreateColumnExpressionBuilder> callToTest)
-		{
-			var columnMock = new Mock<ColumnDefinition>();
-            columnMock.VerifySet(columnExpression, Times.AtMostOnce());
->>>>>>> 007e9351
+        private void VerifyColumnProperty(Action<ColumnDefinition> columnExpression, Action<CreateColumnExpressionBuilder> callToTest)
+        {
+            var columnMock = new Mock<ColumnDefinition>();
 
             var expressionMock = new Mock<CreateColumnExpression>();
             expressionMock.SetupProperty(e => e.Column);
