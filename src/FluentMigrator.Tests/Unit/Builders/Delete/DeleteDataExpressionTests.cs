--- conflicted
+++ resolved
@@ -1,4 +1,3 @@
-<<<<<<< HEAD
 ﻿using System.Linq;
 using NUnit.Framework;
 using NUnit.Should;
@@ -13,15 +12,9 @@
     {
 
         [Test]
-        public void CallingIsNullAddsANullColumn()
+        public void CallingRowAddAColumn()
         {
-=======
-        
-
-        [Test]
-        public void CallingRowAddAColumn() {
             var expressionMock = new Mock<DeleteDataExpression>();
-
 
             var builder = new DeleteDataExpressionBuilder(expressionMock.Object);
             builder.Row(new { TestColumn = "TestValue" });
@@ -30,13 +23,12 @@
             var rowobject = result.Rows.First().First();
             rowobject.Key.ShouldBe("TestColumn");
             rowobject.Value.ShouldBe("TestValue");
-
         }
 
         [Test]
-        public void CallingRowTwiceAddTwoColumns() {
+        public void CallingRowTwiceAddTwoColumns()
+        {
             var expressionMock = new Mock<DeleteDataExpression>();
-
 
             var builder = new DeleteDataExpressionBuilder(expressionMock.Object);
             builder.Row(new { TestColumn = "TestValue" });
@@ -50,11 +42,11 @@
             rowobject = result.Rows[1];
             rowobject[0].Key.ShouldBe("TestColumn2");
             rowobject[0].Value.ShouldBe("TestValue2");
-
         }
 
         [Test]
-        public void CallingAllRowsSetsAllRowsToTrue() {
+        public void CallingAllRowsSetsAllRowsToTrue()
+        {
             var expressionMock = new Mock<DeleteDataExpression>();
             expressionMock.VerifySet(x => x.IsAllRows = true, Times.AtMostOnce(),"IsAllRows property not set");
 
@@ -62,11 +54,11 @@
             builder.AllRows();
 
             expressionMock.VerifyAll();
-
         }
 
         [Test]
-        public void CallingInSchemaSetSchemaName() {
+        public void CallingInSchemaSetSchemaName()
+        {
             var expressionMock = new Mock<DeleteDataExpression>();
             expressionMock.VerifySet(x => x.SchemaName = "TestSchema", Times.AtMostOnce(), "SchemaName property not set");
 
@@ -74,15 +66,11 @@
             builder.InSchema("TestSchema");
 
             expressionMock.VerifyAll();
-
         }
 
-        
-    }
-}
         [Test]
-        public void CallingIsNullAddsANullColumn() {
->>>>>>> 13331b17
+        public void CallingIsNullAddsANullColumn()
+        {
             var expressionMock = new Mock<DeleteDataExpression>();
 
 
@@ -117,7 +105,6 @@
         {
             var expressionMock = new Mock<DeleteDataExpression>();
 
-
             var builder = new DeleteDataExpressionBuilder(expressionMock.Object);
             builder.Row(new { TestColumn = "TestValue" });
             builder.Row(new { TestColumn2 = "TestValue2" });
@@ -130,7 +117,6 @@
             rowobject = result.Rows[1];
             rowobject[0].Key.ShouldBe("TestColumn2");
             rowobject[0].Value.ShouldBe("TestValue2");
-
         }
     }
 }