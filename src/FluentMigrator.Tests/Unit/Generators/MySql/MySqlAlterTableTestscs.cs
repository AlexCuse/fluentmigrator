<<<<<<< HEAD
﻿using FluentMigrator.Expressions;
=======
﻿using System.Data;
using FluentMigrator.Expressions;
>>>>>>> 007e9351
using FluentMigrator.Runner.Generators;
using FluentMigrator.Runner.Generators.MySql;
using NUnit.Framework;
using NUnit.Should;

namespace FluentMigrator.Tests.Unit.Generators.MySql
{
    public class MySqlAlterTableTestscs : BaseTableAlterTests
    {
        private MySqlGenerator _generator;

        [SetUp]
        public void Setup()
        {
            _generator = new MySqlGenerator();
        }

        [Test]
        public override void CanAddColumn()
        {
            var expression = GeneratorTestHelper.GetCreateColumnExpression();

            var sql = _generator.Generate(expression);
            sql.ShouldBe("ALTER TABLE `TestTable1` ADD COLUMN `TestColumn1` VARCHAR(5) NOT NULL");
        }

        [Test]
        public override void CanAddDecimalColumn()
        {
            var expression = GeneratorTestHelper.GetCreateDecimalColumnExpression();

            var sql = _generator.Generate(expression);
            sql.ShouldBe("ALTER TABLE `TestTable1` ADD COLUMN `TestColumn1` DECIMAL(19,2) NOT NULL");
        }

        [Test]
        public override void CanRenameColumn()
        {
            // MySql does not appear to have a way to change column without re-specifying the existing column definition
            var expression = GeneratorTestHelper.GetRenameColumnExpression();
            var result = _generator.Generate(expression);
            result.ShouldBe("ALTER TABLE `TestTable1` CHANGE `TestColumn1` `TestColumn2` ");
        }

        [Test]
        public override void CanRenameTable()
        {
            var expression = GeneratorTestHelper.GetRenameTableExpression();
            var sql = _generator.Generate(expression);
            sql.ShouldBe("RENAME TABLE `TestTable1` TO `TestTable2`");
        }

        [Test]
        public override void CanAlterColumn()
        {
            var expression = GeneratorTestHelper.GetAlterColumnExpression();

            var sql = _generator.Generate(expression);

            sql.ShouldBe("ALTER TABLE `TestTable1` MODIFY COLUMN `TestColumn1` VARCHAR(20) NOT NULL");
        }

        [Test]
        public override void CanCreateForeignKey()
        {
            var expression = GeneratorTestHelper.GetCreateForeignKeyExpression();
            var sql = _generator.Generate(expression);
            sql.ShouldBe(
                "ALTER TABLE `TestTable1` ADD CONSTRAINT `FK_Test` FOREIGN KEY (`TestColumn1`) REFERENCES `TestTable2` (`TestColumn2`)");
        }

        [TestCase(Rule.SetDefault, "SET DEFAULT"), TestCase(Rule.SetNull, "SET NULL"), TestCase(Rule.Cascade, "CASCADE")]
        public void CanCreateForeignKeyWithOnUpdateOptions(Rule rule, string output) 
        {
            var expression = GeneratorTestHelper.GetCreateForeignKeyExpression();
            expression.ForeignKey.OnUpdate = rule;
            var sql = generator.Generate(expression);
            sql.ShouldBe(
                string.Format("ALTER TABLE `TestTable1` ADD CONSTRAINT `FK_Test` FOREIGN KEY (`TestColumn1`) REFERENCES `TestTable2` (`TestColumn2`) ON UPDATE {0}", output));
        }

        [TestCase(Rule.SetDefault, "SET DEFAULT"), TestCase(Rule.SetNull, "SET NULL"), TestCase(Rule.Cascade, "CASCADE")]
        public void CanCreateForeignKeyWithOnDeleteOptions(Rule rule, string output) 
        {
            var expression = GeneratorTestHelper.GetCreateForeignKeyExpression();
            expression.ForeignKey.OnDelete = rule;
            var sql = generator.Generate(expression);
            sql.ShouldBe(
                string.Format("ALTER TABLE `TestTable1` ADD CONSTRAINT `FK_Test` FOREIGN KEY (`TestColumn1`) REFERENCES `TestTable2` (`TestColumn2`) ON DELETE {0}", output));
        }

        [Test]
        public void CanCreateForeignKeyWithOnDeleteAndOnUpdateOptions() 
        {
            var expression = GeneratorTestHelper.GetCreateForeignKeyExpression();
            expression.ForeignKey.OnDelete = Rule.Cascade;
            expression.ForeignKey.OnUpdate = Rule.SetDefault;
            var sql = generator.Generate(expression);
            sql.ShouldBe(
                "ALTER TABLE `TestTable1` ADD CONSTRAINT `FK_Test` FOREIGN KEY (`TestColumn1`) REFERENCES `TestTable2` (`TestColumn2`) ON DELETE CASCADE ON UPDATE SET DEFAULT");
        }

        [Test]
        public override void CanCreateMulitColumnForeignKey()
        {
            var expression = GeneratorTestHelper.GetCreateMultiColumnForeignKeyExpression();
            var sql = _generator.Generate(expression);
            sql.ShouldBe(
                "ALTER TABLE `TestTable1` ADD CONSTRAINT `FK_Test` FOREIGN KEY (`TestColumn1`, `TestColumn3`) REFERENCES `TestTable2` (`TestColumn2`, `TestColumn4`)");
        }

        [Test]
        public override void CanCreateAutoIncrementColumn()
        {
            var expression = GeneratorTestHelper.GetAlterColumnAddAutoIncrementExpression();

            var sql = _generator.Generate(expression);

            sql.ShouldBe("ALTER TABLE `TestTable1` MODIFY COLUMN `TestColumn1` INTEGER NOT NULL AUTO_INCREMENT");
        }

        [Test]
        public override void CanAlterSchema()
        {
            var expression = new AlterSchemaExpression();
            var result = _generator.Generate(expression);
            result.ShouldBe(string.Empty);
        }

        [Test]
        public void CanAlterSchemaInStrictMode()
        {
            _generator.compatabilityMode = Runner.CompatabilityMode.STRICT;
            Assert.Throws<DatabaseOperationNotSupportedException>(() => _generator.Generate(new CreateSchemaExpression()));
        }

        [Test]
        public void CanDropPrimaryKeyConstraint()
        {
            var expression = GeneratorTestHelper.GetDeletePrimaryKeyExpression();
            var result = _generator.Generate(expression);
            result.ShouldBe("ALTER TABLE `TestTable1` DROP PRIMARY KEY");
        }

        [Test]
        public void CanDropUniqueConstraint()
        {
            var expression = GeneratorTestHelper.GetDeleteUniqueConstraintExpression();
            var result = _generator.Generate(expression);
            result.ShouldBe("ALTER TABLE `TestTable1` DROP INDEX `TESTUNIQUECONSTRAINT`");
        }

        [Test]
        public void CanCreatePrimaryKeyConstraint()
        {
            var expression = GeneratorTestHelper.GetCreatePrimaryKeyExpression();
            var result = _generator.Generate(expression);
            result.ShouldBe("ALTER TABLE `TestTable1` ADD CONSTRAINT `PK_TestTable1_TestColumn1` PRIMARY KEY (`TestColumn1`)");
        }

        [Test]
        public void CanCreateNamedPrimaryKeyConstraint()
        {
            var expression = GeneratorTestHelper.GetCreateNamedPrimaryKeyExpression();
            var result = _generator.Generate(expression);
            result.ShouldBe("ALTER TABLE `TestTable1` ADD CONSTRAINT `TESTPRIMARYKEY` PRIMARY KEY (`TestColumn1`)");
        }

        [Test]
        public void CanCreateMultiColmnPrimaryKeyConstraint()
        {
            var expression = GeneratorTestHelper.GetCreateMultiColumnPrimaryKeyExpression();
            var result = _generator.Generate(expression);
            result.ShouldBe("ALTER TABLE `TestTable1` ADD CONSTRAINT `PK_TestTable1_TestColumn1_TestColumn2` PRIMARY KEY (`TestColumn1`, `TestColumn2`)");
        }

        [Test]
        public void CanCreateMultiColmnNamedPrimaryKeyConstraint()
        {
            var expression = GeneratorTestHelper.GetCreateMultiColumnNamedPrimaryKeyExpression();
            var result = _generator.Generate(expression);
            result.ShouldBe("ALTER TABLE `TestTable1` ADD CONSTRAINT `TESTPRIMARYKEY` PRIMARY KEY (`TestColumn1`, `TestColumn2`)");
        }

        [Test]
        public void CanCreateUniqueConstraint()
        {
            var expression = GeneratorTestHelper.GetCreateUniqueConstraintExpression();
            var result = _generator.Generate(expression);
            result.ShouldBe("ALTER TABLE `TestTable1` ADD CONSTRAINT `UC_TestTable1_TestColumn1` UNIQUE (`TestColumn1`)");
        }

        [Test]
        public void CanCreateNamedUniqueConstraint()
        {
            var expression = GeneratorTestHelper.GetCreateNamedUniqueConstraintExpression();
            var result = _generator.Generate(expression);
            result.ShouldBe("ALTER TABLE `TestTable1` ADD CONSTRAINT `TESTUNIQUECONSTRAINT` UNIQUE (`TestColumn1`)");
        }

        [Test]
        public void CanCreateMultiColmnUniqueConstraint()
        {
            var expression = GeneratorTestHelper.GetCreateMultiColumnUniqueConstraintExpression();
            var result = _generator.Generate(expression);
            result.ShouldBe("ALTER TABLE `TestTable1` ADD CONSTRAINT `UC_TestTable1_TestColumn1_TestColumn2` UNIQUE (`TestColumn1`, `TestColumn2`)");
        }

        [Test]
        public void CanCreateMultiColmnNamedUniqueConstraint()
        {
            var expression = GeneratorTestHelper.GetCreateMultiColumnNamedUniqueConstraintExpression();
            var result = _generator.Generate(expression);
            result.ShouldBe("ALTER TABLE `TestTable1` ADD CONSTRAINT `TESTUNIQUECONSTRAINT` UNIQUE (`TestColumn1`, `TestColumn2`)");
        }

        [Test]
        public void CanDropForiegnKeyConstraint()
        {
            var expression = GeneratorTestHelper.GetDeleteForeignKeyExpression();
            var result = _generator.Generate(expression);
            result.ShouldBe("ALTER TABLE `TestTable1` DROP FOREIGN KEY `FK_Test`");
        }
    }
}<|MERGE_RESOLUTION|>--- conflicted
+++ resolved
@@ -1,9 +1,5 @@
-<<<<<<< HEAD
-﻿using FluentMigrator.Expressions;
-=======
 ﻿using System.Data;
 using FluentMigrator.Expressions;
->>>>>>> 007e9351
 using FluentMigrator.Runner.Generators;
 using FluentMigrator.Runner.Generators.MySql;
 using NUnit.Framework;
@@ -80,7 +76,7 @@
         {
             var expression = GeneratorTestHelper.GetCreateForeignKeyExpression();
             expression.ForeignKey.OnUpdate = rule;
-            var sql = generator.Generate(expression);
+            var sql = _generator.Generate(expression);
             sql.ShouldBe(
                 string.Format("ALTER TABLE `TestTable1` ADD CONSTRAINT `FK_Test` FOREIGN KEY (`TestColumn1`) REFERENCES `TestTable2` (`TestColumn2`) ON UPDATE {0}", output));
         }
@@ -90,7 +86,7 @@
         {
             var expression = GeneratorTestHelper.GetCreateForeignKeyExpression();
             expression.ForeignKey.OnDelete = rule;
-            var sql = generator.Generate(expression);
+            var sql = _generator.Generate(expression);
             sql.ShouldBe(
                 string.Format("ALTER TABLE `TestTable1` ADD CONSTRAINT `FK_Test` FOREIGN KEY (`TestColumn1`) REFERENCES `TestTable2` (`TestColumn2`) ON DELETE {0}", output));
         }
@@ -101,7 +97,7 @@
             var expression = GeneratorTestHelper.GetCreateForeignKeyExpression();
             expression.ForeignKey.OnDelete = Rule.Cascade;
             expression.ForeignKey.OnUpdate = Rule.SetDefault;
-            var sql = generator.Generate(expression);
+            var sql = _generator.Generate(expression);
             sql.ShouldBe(
                 "ALTER TABLE `TestTable1` ADD CONSTRAINT `FK_Test` FOREIGN KEY (`TestColumn1`) REFERENCES `TestTable2` (`TestColumn2`) ON DELETE CASCADE ON UPDATE SET DEFAULT");
         }
