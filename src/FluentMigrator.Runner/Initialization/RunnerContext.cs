--- conflicted
+++ resolved
@@ -1,42 +1,8 @@
-<<<<<<< HEAD
-#region License
-
-// 
-// Copyright (c) 2007-2009, Sean Chambers <schambers80@gmail.com>
-// 
-// Licensed under the Apache License, Version 2.0 (the "License");
-// you may not use this file except in compliance with the License.
-// You may obtain a copy of the License at
-//
-//   http://www.apache.org/licenses/LICENSE-2.0
-//
-// Unless required by applicable law or agreed to in writing, software
-// distributed under the License is distributed on an "AS IS" BASIS,
-// WITHOUT WARRANTIES OR CONDITIONS OF ANY KIND, either express or implied.
-// See the License for the specific language governing permissions and
-// limitations under the License.
-//
-
-#endregion
-
-using FluentMigrator.Runner.Processors;
-
-namespace FluentMigrator.Runner.Initialization
-{
-	public class RunnerContext : IRunnerContext
-	{
-		private IMigrationProcessor _processor;
-
-		public RunnerContext(IAnnouncer announcer)
-		{
-			Announcer = announcer;
-		}
-
-=======
 using System;
 using System.Configuration;
 using System.IO;
 using System.Linq;
+
 using FluentMigrator.Runner.Processors;
 
 namespace FluentMigrator.Runner.Initialization {
@@ -45,7 +11,11 @@
 		private string ConfigFile;
 		private IMigrationProcessor _processor;
 
->>>>>>> 08ea09c7
+		public RunnerContext(IAnnouncer announcer)
+		{
+			Announcer = announcer;
+		}
+
 		#region IRunnerContext Members
 
 		public string Database { get; set; }
@@ -58,20 +28,11 @@
 		public long Version { get; set; }
 		public int Steps { get; set; }
 		public string WorkingDirectory { get; set; }
-<<<<<<< HEAD
 		public IAnnouncer Announcer { get; private set; }
-
-		public IMigrationProcessor Processor
-		{
-			get
-			{
-				if (_processor != null)
-=======
-
+		
 		public IMigrationProcessor Processor {
 			get {
 				if(_processor != null) {
->>>>>>> 08ea09c7
 					return _processor;
 				}
 
@@ -112,24 +73,17 @@
 					Console.WriteLine("Using Connection {0} from Configuration file {1}", Connection, ConfigFile);
 				}
 
-<<<<<<< HEAD
 				var processorFactory = ProcessorFactory.GetFactory(Database);
-				_processor = processorFactory.Create(Connection, Announcer, new ProcessorOptions
+				_processor = processorFactory.Create(ConnectionString, Announcer, new ProcessorOptions
 																				{
 																					PreviewOnly = PreviewOnly
 																				});
-=======
-				IMigrationProcessorFactory processorFactory = ProcessorFactory.GetFactory(Database);
-				_processor = processorFactory.Create(ConnectionString);
->>>>>>> 08ea09c7
 
 				return _processor;
 			}
 		}
 
 		#endregion
-<<<<<<< HEAD
-=======
 
 		private bool NotUsingConfig {
 			get { return string.IsNullOrEmpty(ConfigFile); }
@@ -149,6 +103,7 @@
 				System.Console.WriteLine("connection is null!");
 			}
 		}
->>>>>>> 08ea09c7
+
+		#endregion
 	}
 }