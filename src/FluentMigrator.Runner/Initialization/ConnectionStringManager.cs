﻿using System;
using System.Configuration;
using System.Linq;
using FluentMigrator.Runner.Processors;

namespace FluentMigrator.Runner.Initialization
{
    /// <summary>
    /// Locates connection strings by name in assembly's config file or machine.config
    /// If no connection matches it uses the specified connection string as valid connection
    /// </summary>
    public class ConnectionStringManager
    {
        private readonly string configPath;
        private readonly string assemblyLocation;
        private string connection;
        private string database;
        private string configFile;
        private bool notUsingConfig;
        private readonly INetConfigManager configManager;
        private readonly IAnnouncer announcer;

        public ConnectionStringManager(INetConfigManager configManager, IAnnouncer announcer, string connection, string configPath, string assemblyLocation, string database)
        {
            this.connection = connection;
            this.configPath = configPath;
            this.database = database;
            this.assemblyLocation = assemblyLocation;
            this.notUsingConfig = true;
            this.configManager = configManager;
            this.announcer = announcer;
        }

        public void LoadConnectionString()
        {
            if (!String.IsNullOrEmpty(connection))
            {
                if (notUsingConfig && !String.IsNullOrEmpty(configFile))
                    LoadConnectionStringFromConfigurationFile(configManager.LoadFromFile(configFile), false);

                if (notUsingConfig && !String.IsNullOrEmpty(assemblyLocation))
                {
                    string defaultConfigFile = assemblyLocation;

                    LoadConnectionStringFromConfigurationFile(configManager.LoadFromFile(defaultConfigFile), false);
                }

                if (notUsingConfig)
                    LoadConnectionStringFromConfigurationFile(configManager.LoadFromMachineConfiguration(), false);

                if (notUsingConfig && !string.IsNullOrEmpty(connection))
                {
                    ConnectionString = connection;
                }
            }
            else
                LoadConnectionStringFromConfigurationFile(configManager.LoadFromMachineConfiguration(), true);

            OutputResults();
        }

        private void LoadConnectionStringFromConfigurationFile(Configuration configurationFile, bool useDefault)
        {
            var connections = configurationFile.ConnectionStrings.ConnectionStrings;

            if (connections == null || connections.Count <= 0)
                return;

            ConnectionStringSettings connectionString;

            if (useDefault)
                connectionString = connections[0];
            else if (string.IsNullOrEmpty(connection))
                connectionString = connections[Environment.MachineName];
            else
                connectionString = connections[connection];

            ReadConnectionString(connectionString, configurationFile.FilePath);
        }

        private void ReadConnectionString(ConnectionStringSettings connectionSetting, string configurationFile)
        {
<<<<<<< HEAD
            if (connectionSetting == null)
                return;
            
            var factory = ProcessorFactory.Factories.Where(f => f.IsForProvider(database)).FirstOrDefault();

=======
            if (connectionSetting == null) return;

            var factory = ProcessorFactory.Factories.Where(f => f.IsForProvider(database)).FirstOrDefault();

>>>>>>> 91e4de9f
            if (factory != null)
            {
                database = factory.Name;
                connection = connectionSetting.Name;
                ConnectionString = connectionSetting.ConnectionString;
                configFile = configurationFile;
                notUsingConfig = false;
            }
        }

        private void OutputResults()
        {
            if (string.IsNullOrEmpty(ConnectionString))
                throw new ArgumentException("Connection String or Name is required \"/connection\"");

            if (string.IsNullOrEmpty(database))
                throw new ArgumentException("Database Type is required \"/db [db type]\". Available db types is [sqlserver], [sqlite]");

            announcer.Say(notUsingConfig
                ? string.Format("Using Database {0} and Connection String {1}", database, ConnectionString) 
                : string.Format("Using Connection {0} from Configuration file {1}", connection, configFile));
        }

        public string ConnectionString { get; private set; }
    }
}<|MERGE_RESOLUTION|>--- conflicted
+++ resolved
@@ -1,5 +1,6 @@
 ﻿using System;
 using System.Configuration;
+using System.IO;
 using System.Linq;
 using FluentMigrator.Runner.Processors;
 
@@ -48,9 +49,12 @@
                 if (notUsingConfig)
                     LoadConnectionStringFromConfigurationFile(configManager.LoadFromMachineConfiguration(), false);
 
-                if (notUsingConfig && !string.IsNullOrEmpty(connection))
+                if (notUsingConfig)
                 {
-                    ConnectionString = connection;
+                    if (notUsingConfig && !string.IsNullOrEmpty(connection))
+                    {
+                        ConnectionString = connection;
+                    }
                 }
             }
             else
@@ -80,18 +84,10 @@
 
         private void ReadConnectionString(ConnectionStringSettings connectionSetting, string configurationFile)
         {
-<<<<<<< HEAD
-            if (connectionSetting == null)
-                return;
-            
-            var factory = ProcessorFactory.Factories.Where(f => f.IsForProvider(database)).FirstOrDefault();
-
-=======
             if (connectionSetting == null) return;
 
             var factory = ProcessorFactory.Factories.Where(f => f.IsForProvider(database)).FirstOrDefault();
 
->>>>>>> 91e4de9f
             if (factory != null)
             {
                 database = factory.Name;
