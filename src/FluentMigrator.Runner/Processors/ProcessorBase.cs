--- conflicted
+++ resolved
@@ -1,143 +1,3 @@
-<<<<<<< HEAD
-#region License
-// 
-// Copyright (c) 2007-2009, Sean Chambers <schambers80@gmail.com>
-// 
-// Licensed under the Apache License, Version 2.0 (the "License");
-// you may not use this file except in compliance with the License.
-// You may obtain a copy of the License at
-//
-//   http://www.apache.org/licenses/LICENSE-2.0
-//
-// Unless required by applicable law or agreed to in writing, software
-// distributed under the License is distributed on an "AS IS" BASIS,
-// WITHOUT WARRANTIES OR CONDITIONS OF ANY KIND, either express or implied.
-// See the License for the specific language governing permissions and
-// limitations under the License.
-//
-#endregion
-
-using FluentMigrator.Builders.Execute;
-using FluentMigrator.Builders.Insert;
-using FluentMigrator.Expressions;
-
-namespace FluentMigrator.Runner.Processors
-{
-	public abstract class ProcessorBase : IMigrationProcessor
-	{
-		protected readonly IMigrationGenerator Generator;
-		protected readonly IAnnouncer Announcer;
-		public IMigrationProcessorOptions Options { get; private set; }
-
-		protected ProcessorBase(IMigrationGenerator generator, IAnnouncer announcer, IMigrationProcessorOptions options)
-		{
-			Generator = generator;
-			Announcer = announcer;
-			Options = options;
-		}
-
-		public virtual void Process(CreateSchemaExpression expression)
-		{
-			Process(Generator.Generate(expression));
-		}
-
-		public virtual void Process(DeleteSchemaExpression expression)
-		{
-			Process(Generator.Generate(expression));
-		}
-
-		public virtual void Process(CreateTableExpression expression)
-		{
-			Process(Generator.Generate(expression));
-		}
-
-		public virtual void Process(AlterColumnExpression expression)
-		{
-			Process(Generator.Generate(expression));
-		}
-
-		public virtual void Process(CreateColumnExpression expression)
-		{
-			Process(Generator.Generate(expression));
-		}
-
-		public virtual void Process(DeleteTableExpression expression)
-		{
-			Process(Generator.Generate(expression));
-		}
-
-		public virtual void Process(DeleteColumnExpression expression)
-		{
-			Process(Generator.Generate(expression));
-		}
-
-		public virtual void Process(CreateForeignKeyExpression expression)
-		{
-			Process(Generator.Generate(expression));
-		}
-
-		public virtual void Process(DeleteForeignKeyExpression expression)
-		{
-			Process(Generator.Generate(expression));
-		}
-
-		public virtual void Process(CreateIndexExpression expression)
-		{
-			Process(Generator.Generate(expression));
-		}
-
-		public virtual void Process(DeleteIndexExpression expression)
-		{
-			Process(Generator.Generate(expression));
-		}
-
-		public virtual void Process(RenameTableExpression expression)
-		{
-			Process(Generator.Generate(expression));
-		}
-
-		public virtual void Process(RenameColumnExpression expression)
-		{
-			Process(Generator.Generate(expression));
-		}
-
-		public void Process(InsertDataExpression expression)
-		{
-			Process(Generator.Generate(expression));
-		}
-
-		public void Process(AlterDefaultConstraintExpression expression)
-		{
-			Process(Generator.Generate(expression));
-		}
-
-		public abstract void Process(PerformDBOperationExpression expression);
-
-		protected abstract void Process(string sql);
-
-		public virtual void BeginTransaction()
-		{
-		}
-
-		public virtual void CommitTransaction()
-		{
-		}
-
-		public virtual void RollbackTransaction()
-		{
-		}
-
-		public abstract System.Data.DataSet ReadTableData(string tableName);
-		public abstract System.Data.DataSet Read(string template, params object[] args);
-		public abstract bool Exists(string template, params object[] args);
-		public abstract void Execute(string template, params object[] args);
-		public abstract bool SchemaExists(string tableName);
-		public abstract bool TableExists(string tableName);
-		public abstract bool ColumnExists(string tableName, string columnName);
-		public abstract bool ConstraintExists(string tableName, string constraintName);
-	}
-}
-=======
 #region License
 // 
 // Copyright (c) 2007-2009, Sean Chambers <schambers80@gmail.com>
@@ -280,5 +140,4 @@
 		public abstract bool ColumnExists(string tableName, string columnName);
 		public abstract bool ConstraintExists(string tableName, string constraintName);
 	}
-}
->>>>>>> 3700f1b1
+}