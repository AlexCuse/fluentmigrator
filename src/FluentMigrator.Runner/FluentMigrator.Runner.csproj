﻿<?xml version="1.0" encoding="utf-8"?>
<Project ToolsVersion="4.0" DefaultTargets="Build" xmlns="http://schemas.microsoft.com/developer/msbuild/2003">
  <PropertyGroup>
    <Configuration Condition=" '$(Configuration)' == '' ">Debug</Configuration>
    <Platform Condition=" '$(Platform)' == '' ">AnyCPU</Platform>
    <ProductVersion>9.0.30729</ProductVersion>
    <SchemaVersion>2.0</SchemaVersion>
    <ProjectGuid>{CB468AD6-60C2-42E9-B3B0-01968EF94C65}</ProjectGuid>
    <OutputType>Library</OutputType>
    <AppDesignerFolder>Properties</AppDesignerFolder>
    <RootNamespace>FluentMigrator.Runner</RootNamespace>
    <AssemblyName>FluentMigrator.Runner</AssemblyName>
    <TargetFrameworkVersion>v3.5</TargetFrameworkVersion>
    <FileAlignment>512</FileAlignment>
    <FileUpgradeFlags>
    </FileUpgradeFlags>
    <OldToolsVersion>3.5</OldToolsVersion>
    <UpgradeBackupLocation />
    <PublishUrl>publish\</PublishUrl>
    <Install>true</Install>
    <InstallFrom>Disk</InstallFrom>
    <UpdateEnabled>false</UpdateEnabled>
    <UpdateMode>Foreground</UpdateMode>
    <UpdateInterval>7</UpdateInterval>
    <UpdateIntervalUnits>Days</UpdateIntervalUnits>
    <UpdatePeriodically>false</UpdatePeriodically>
    <UpdateRequired>false</UpdateRequired>
    <MapFileExtensions>true</MapFileExtensions>
    <ApplicationRevision>0</ApplicationRevision>
    <ApplicationVersion>1.0.0.%2a</ApplicationVersion>
    <IsWebBootstrapper>false</IsWebBootstrapper>
    <UseApplicationTrust>false</UseApplicationTrust>
    <BootstrapperEnabled>true</BootstrapperEnabled>
    <TargetFrameworkProfile />
  </PropertyGroup>
  <PropertyGroup Condition=" '$(Configuration)|$(Platform)' == 'Debug|AnyCPU' ">
    <DebugSymbols>true</DebugSymbols>
    <DebugType>full</DebugType>
    <Optimize>false</Optimize>
    <OutputPath>bin\Debug\</OutputPath>
    <DefineConstants>DEBUG;TRACE</DefineConstants>
    <ErrorReport>prompt</ErrorReport>
    <WarningLevel>4</WarningLevel>
    <PlatformTarget>x86</PlatformTarget>
<<<<<<< HEAD
    <CodeAnalysisRuleSet>AllRules.ruleset</CodeAnalysisRuleSet>
=======
>>>>>>> f47d698a
  </PropertyGroup>
  <PropertyGroup Condition=" '$(Configuration)|$(Platform)' == 'Release|AnyCPU' ">
    <DebugType>pdbonly</DebugType>
    <Optimize>true</Optimize>
    <OutputPath>bin\Release\</OutputPath>
    <DefineConstants>TRACE</DefineConstants>
    <ErrorReport>prompt</ErrorReport>
    <WarningLevel>4</WarningLevel>
    <PlatformTarget>x86</PlatformTarget>
<<<<<<< HEAD
    <CodeAnalysisRuleSet>AllRules.ruleset</CodeAnalysisRuleSet>
=======
>>>>>>> f47d698a
  </PropertyGroup>
  <PropertyGroup Condition=" '$(Configuration)|$(Platform)' == 'AutomatedRelease|AnyCPU' ">
    <OutputPath>..\..\build\AutomatedRelease\</OutputPath>
    <DefineConstants>TRACE</DefineConstants>
    <Optimize>true</Optimize>
    <DebugType>pdbonly</DebugType>
    <PlatformTarget>x86</PlatformTarget>
    <CodeAnalysisUseTypeNameInSuppression>true</CodeAnalysisUseTypeNameInSuppression>
    <CodeAnalysisModuleSuppressionsFile>GlobalSuppressions.cs</CodeAnalysisModuleSuppressionsFile>
    <ErrorReport>prompt</ErrorReport>
    <CodeAnalysisRuleSet>AllRules.ruleset</CodeAnalysisRuleSet>
  </PropertyGroup>
  <PropertyGroup Condition=" '$(Configuration)|$(Platform)' == 'Debug|x86' ">
    <DebugSymbols>true</DebugSymbols>
    <OutputPath>..\..\build\</OutputPath>
    <DefineConstants>DEBUG;TRACE</DefineConstants>
    <DebugType>full</DebugType>
    <PlatformTarget>x86</PlatformTarget>
    <CodeAnalysisUseTypeNameInSuppression>true</CodeAnalysisUseTypeNameInSuppression>
    <CodeAnalysisModuleSuppressionsFile>GlobalSuppressions.cs</CodeAnalysisModuleSuppressionsFile>
    <ErrorReport>prompt</ErrorReport>
    <CodeAnalysisRuleSet>AllRules.ruleset</CodeAnalysisRuleSet>
  </PropertyGroup>
  <PropertyGroup Condition=" '$(Configuration)|$(Platform)' == 'Release|x86' ">
    <OutputPath>bin\x86\Release\</OutputPath>
    <DefineConstants>TRACE</DefineConstants>
    <Optimize>true</Optimize>
    <DebugType>pdbonly</DebugType>
    <PlatformTarget>x86</PlatformTarget>
    <CodeAnalysisUseTypeNameInSuppression>true</CodeAnalysisUseTypeNameInSuppression>
    <CodeAnalysisModuleSuppressionsFile>GlobalSuppressions.cs</CodeAnalysisModuleSuppressionsFile>
    <ErrorReport>prompt</ErrorReport>
    <CodeAnalysisRuleSet>AllRules.ruleset</CodeAnalysisRuleSet>
  </PropertyGroup>
  <PropertyGroup Condition=" '$(Configuration)|$(Platform)' == 'AutomatedRelease|x86' ">
    <OutputPath>bin\x86\AutomatedRelease\</OutputPath>
    <DefineConstants>TRACE</DefineConstants>
    <Optimize>true</Optimize>
    <DebugType>pdbonly</DebugType>
    <PlatformTarget>x86</PlatformTarget>
    <CodeAnalysisUseTypeNameInSuppression>true</CodeAnalysisUseTypeNameInSuppression>
    <CodeAnalysisModuleSuppressionsFile>GlobalSuppressions.cs</CodeAnalysisModuleSuppressionsFile>
    <ErrorReport>prompt</ErrorReport>
    <CodeAnalysisRuleSet>AllRules.ruleset</CodeAnalysisRuleSet>
  </PropertyGroup>
  <ItemGroup>
    <Reference Include="MySql.Data, Version=1.0.10.1, Culture=neutral, PublicKeyToken=c5687fc88969c44d">
      <SpecificVersion>False</SpecificVersion>
      <HintPath>..\..\lib\MySql.Data.dll</HintPath>
    </Reference>
    <Reference Include="Oracle.DataAccess, Version=2.112.1.1, Culture=neutral, PublicKeyToken=89b483f429c47342, processorArchitecture=x86">
      <SpecificVersion>False</SpecificVersion>
      <HintPath>..\..\lib\Oracle.DataAccess.dll</HintPath>
    </Reference>
    <Reference Include="System" />
    <Reference Include="System.configuration" />
    <Reference Include="System.Core">
      <RequiredTargetFramework>3.5</RequiredTargetFramework>
    </Reference>
    <Reference Include="System.Data.SQLite, Version=1.0.60.0, Culture=neutral, PublicKeyToken=db937bc2d44ff139, processorArchitecture=x86">
      <SpecificVersion>False</SpecificVersion>
      <HintPath>..\..\lib\System.Data.SQLite.DLL</HintPath>
    </Reference>
    <Reference Include="System.Xml.Linq">
      <RequiredTargetFramework>3.5</RequiredTargetFramework>
    </Reference>
    <Reference Include="System.Data.DataSetExtensions">
      <RequiredTargetFramework>3.5</RequiredTargetFramework>
    </Reference>
    <Reference Include="System.Data" />
    <Reference Include="System.Xml" />
  </ItemGroup>
  <ItemGroup>
    <Compile Include="..\..\SolutionInfo.cs">
      <Link>SolutionInfo.cs</Link>
    </Compile>
    <Compile Include="Announcers\BaseAnnouncer.cs" />
    <Compile Include="Announcers\TextWriterAnnouncer.cs" />
    <Compile Include="IAnnouncer.cs" />
    <Compile Include="Generators\MySqlGenerator.cs" />
    <Compile Include="Generators\GeneratorBase.cs" />
    <Compile Include="Generators\OracleGenerator.cs" />
    <Compile Include="Generators\SqlServer2005Generator.cs" />
    <Compile Include="Generators\SqlServer2008Generator.cs" />
    <Compile Include="IMigrationVersionRunner.cs" />
    <Compile Include="Initialization\AssemblyLoader\AssemblyLoaderFactory.cs" />
    <Compile Include="Initialization\AssemblyLoader\AssemblyLoaderFromFile.cs" />
    <Compile Include="Initialization\AssemblyLoader\AssemblyLoaderFromName.cs" />
    <Compile Include="Initialization\AssemblyLoader\IAssemblyLoader.cs" />
    <Compile Include="Initialization\IRunnerContext.cs" />
    <Compile Include="Initialization\RunnerContext.cs" />
    <Compile Include="Initialization\TaskExecutor.cs" />
    <Compile Include="MigrationVersionRunner.cs" />
    <Compile Include="Processors\MigrationProcessorFactory.cs" />
    <Compile Include="Processors\MySql\MySqlProcessor.cs" />
    <Compile Include="Processors\MySql\MySqlProcessorFactory.cs" />
    <Compile Include="Processors\Oracle\OracleProcessor.cs" />
    <Compile Include="Processors\Oracle\OracleProcessorFactory.cs" />
    <Compile Include="Processors\ProcessorFactory.cs" />
<<<<<<< HEAD
    <Compile Include="Processors\ProcessorOptions.cs" />
=======
>>>>>>> f47d698a
    <Compile Include="Processors\SqlServer\SqlServer2008ProcessorFactory.cs" />
    <Compile Include="Processors\SqlServer\SqlServer2005ProcessorFactory.cs" />
    <Compile Include="Processors\SqlServer\SqlServer2000ProcessorFactory.cs" />
    <Compile Include="Processors\SqlServer\SqlServerProcessorFactory.cs" />
    <Compile Include="Processors\IMigrationProcessorFactory.cs" />
    <Compile Include="MigrationLoader.cs" />
    <Compile Include="IMigrationLoader.cs" />
    <Compile Include="MigrationRunner.cs" />
    <Compile Include="Generators\SqliteGenerator.cs" />
    <Compile Include="Processors\Sqlite\SqliteProcessorFactory.cs" />
    <Compile Include="Generators\SqlServer2000Generator.cs" />
    <Compile Include="Processors\ProcessorBase.cs" />
    <Compile Include="Processors\Sqlite\SqliteProcessor.cs" />
    <Compile Include="Processors\SqlServer\SqlServerProcessor.cs" />
    <Compile Include="Properties\AssemblyInfo.cs" />
    <Compile Include="StopWatch.cs" />
    <Compile Include="Versioning\VersionInfo.cs" />
    <Compile Include="Versioning\VersionMigration.cs" />
  </ItemGroup>
  <ItemGroup>
    <ProjectReference Include="..\FluentMigrator\FluentMigrator.csproj">
      <Project>{FD9410F9-6FEA-47F7-A78E-B4F6FB0539B8}</Project>
      <Name>FluentMigrator</Name>
    </ProjectReference>
  </ItemGroup>
  <ItemGroup>
    <Folder Include="Factories\" />
  </ItemGroup>
  <ItemGroup>
    <BootstrapperPackage Include="Microsoft.Net.Client.3.5">
      <Visible>False</Visible>
      <ProductName>.NET Framework 3.5 SP1 Client Profile</ProductName>
      <Install>false</Install>
    </BootstrapperPackage>
    <BootstrapperPackage Include="Microsoft.Net.Framework.3.5.SP1">
      <Visible>False</Visible>
      <ProductName>.NET Framework 3.5 SP1</ProductName>
      <Install>true</Install>
    </BootstrapperPackage>
    <BootstrapperPackage Include="Microsoft.Windows.Installer.3.1">
      <Visible>False</Visible>
      <ProductName>Windows Installer 3.1</ProductName>
      <Install>true</Install>
    </BootstrapperPackage>
  </ItemGroup>
  <Import Project="$(MSBuildToolsPath)\Microsoft.CSharp.targets" />
  <!-- To modify your build process, add your task inside one of the targets below and uncomment it. 
       Other similar extension points exist, see Microsoft.Common.targets.
  <Target Name="BeforeBuild">
  </Target>
  <Target Name="AfterBuild">
  </Target>
  -->
</Project><|MERGE_RESOLUTION|>--- conflicted
+++ resolved
@@ -42,10 +42,7 @@
     <ErrorReport>prompt</ErrorReport>
     <WarningLevel>4</WarningLevel>
     <PlatformTarget>x86</PlatformTarget>
-<<<<<<< HEAD
-    <CodeAnalysisRuleSet>AllRules.ruleset</CodeAnalysisRuleSet>
-=======
->>>>>>> f47d698a
+    <CodeAnalysisRuleSet>AllRules.ruleset</CodeAnalysisRuleSet>
   </PropertyGroup>
   <PropertyGroup Condition=" '$(Configuration)|$(Platform)' == 'Release|AnyCPU' ">
     <DebugType>pdbonly</DebugType>
@@ -55,10 +52,7 @@
     <ErrorReport>prompt</ErrorReport>
     <WarningLevel>4</WarningLevel>
     <PlatformTarget>x86</PlatformTarget>
-<<<<<<< HEAD
-    <CodeAnalysisRuleSet>AllRules.ruleset</CodeAnalysisRuleSet>
-=======
->>>>>>> f47d698a
+    <CodeAnalysisRuleSet>AllRules.ruleset</CodeAnalysisRuleSet>
   </PropertyGroup>
   <PropertyGroup Condition=" '$(Configuration)|$(Platform)' == 'AutomatedRelease|AnyCPU' ">
     <OutputPath>..\..\build\AutomatedRelease\</OutputPath>
@@ -141,6 +135,7 @@
     <Compile Include="Generators\MySqlGenerator.cs" />
     <Compile Include="Generators\GeneratorBase.cs" />
     <Compile Include="Generators\OracleGenerator.cs" />
+    <Compile Include="Generators\SqlServer2000Generator.cs" />
     <Compile Include="Generators\SqlServer2005Generator.cs" />
     <Compile Include="Generators\SqlServer2008Generator.cs" />
     <Compile Include="IMigrationVersionRunner.cs" />
@@ -158,10 +153,7 @@
     <Compile Include="Processors\Oracle\OracleProcessor.cs" />
     <Compile Include="Processors\Oracle\OracleProcessorFactory.cs" />
     <Compile Include="Processors\ProcessorFactory.cs" />
-<<<<<<< HEAD
     <Compile Include="Processors\ProcessorOptions.cs" />
-=======
->>>>>>> f47d698a
     <Compile Include="Processors\SqlServer\SqlServer2008ProcessorFactory.cs" />
     <Compile Include="Processors\SqlServer\SqlServer2005ProcessorFactory.cs" />
     <Compile Include="Processors\SqlServer\SqlServer2000ProcessorFactory.cs" />
